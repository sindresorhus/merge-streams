{
	"name": "@sindresorhus/merge-streams",
	"version": "1.0.0",
	"description": "Merge multiple streams into a unified stream",
	"license": "MIT",
	"repository": "sindresorhus/merge-streams",
	"funding": "https://github.com/sponsors/sindresorhus",
	"author": {
		"name": "Sindre Sorhus",
		"email": "sindresorhus@gmail.com",
		"url": "https://sindresorhus.com"
	},
	"type": "module",
	"exports": {
		"types": "./index.d.ts",
		"default": "./index.js"
	},
	"sideEffects": false,
	"engines": {
		"node": ">=18"
	},
	"scripts": {
		"test": "xo && ava && tsc index.d.ts"
	},
	"files": [
		"index.js",
		"index.d.ts"
	],
	"keywords": [
		"merge",
		"stream",
		"streams",
		"readable",
		"passthrough",
		"interleave",
		"interleaved",
		"unify",
		"unified"
	],
	"devDependencies": {
<<<<<<< HEAD
		"ava": "^5.3.1",
		"tempfile": "^5.0.0",
=======
		"ava": "^6.1.0",
>>>>>>> d4ccc2e2
		"typescript": "^5.2.2",
		"xo": "^0.56.0"
	}
}<|MERGE_RESOLUTION|>--- conflicted
+++ resolved
@@ -38,12 +38,8 @@
 		"unified"
 	],
 	"devDependencies": {
-<<<<<<< HEAD
-		"ava": "^5.3.1",
+		"ava": "^6.1.0",
 		"tempfile": "^5.0.0",
-=======
-		"ava": "^6.1.0",
->>>>>>> d4ccc2e2
 		"typescript": "^5.2.2",
 		"xo": "^0.56.0"
 	}
